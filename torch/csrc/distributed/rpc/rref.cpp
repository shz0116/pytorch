#include <torch/csrc/distributed/rpc/rref.h>

#include <torch/csrc/distributed/autograd/rpc_messages/rpc_with_autograd.h>
#include <torch/csrc/distributed/autograd/utils.h>
#include <torch/csrc/distributed/rpc/python_rpc_handler.h>
#include <torch/csrc/distributed/rpc/rref_context.h>
#include <torch/csrc/distributed/rpc/rref_proto.h>
#include <torch/csrc/distributed/rpc/utils.h>
#include <torch/csrc/jit/pybind_utils.h>

namespace torch {
namespace distributed {
namespace rpc {

namespace {

constexpr int OWNER_IDX = 0; // index of ownerId in the tuple
constexpr int RREFID_ON_IDX = 1; // index of RRefId.createdOn_ in the tuple
constexpr int RREFID_ID_IDX = 2; // index of RRefId.localId_ in the tuple
constexpr int FORKID_ON_IDX = 3; // index of ForkId.createdOn_ in the tuple
constexpr int FORKID_ID_IDX = 4; // index of ForkId.localId_ in the tuple
constexpr int PARENT_IDX = 5; // index of parent in the tuple

// NB: if more fields are added, make sure this field is also bumped
constexpr int RFD_TUPLE_SIZE = 6; // number of RRefForkData fields in py::tuple

template <typename T>
T& unwrapAutogradMessage(
    const Message& message,
    std::unique_ptr<RpcCommandBase>& response) {
  if (message.type() == MessageType::FORWARD_AUTOGRAD_RESP) {
    auto& rpcWithAutograd = static_cast<autograd::RpcWithAutograd&>(*response);

    // Attach 'recv' autograd function.
    addRecvRpcBackward(
        rpcWithAutograd.autogradMetadata(),
        rpcWithAutograd.tensors(),
        rpcWithAutograd.fromWorkerId());

    auto& wrappedRpc = rpcWithAutograd.wrappedRpc();
    return static_cast<T&>(wrappedRpc);
  } else {
    return static_cast<T&>(*response);
  }
}

} // namespace

std::atomic<local_id_t> RRefContext::nextLocalId_{0};

//////////////////////////  RRefForkData  /////////////////////////////////

RRefForkData::RRefForkData(
    worker_id_t ownerId,
    const RRefId& rrefId,
    const ForkId& forkId,
    worker_id_t parent)
    : ownerId_(ownerId), rrefId_(rrefId), forkId_(forkId), parent_(parent) {}

py::tuple RRefForkData::toPyTuple() const {
  return py::make_tuple(
      ownerId_,
      rrefId_.createdOn_,
      rrefId_.localId_,
      forkId_.createdOn_,
      forkId_.localId_,
      parent_);
}

RRefForkData RRefForkData::fromPyTuple(const py::tuple& t) {
  TORCH_INTERNAL_ASSERT(
      t.size() == RFD_TUPLE_SIZE,
      "Pickled RRefForkData must contain 6 numbers.");
  worker_id_t ownerId = t[OWNER_IDX].cast<worker_id_t>();
  // const reference will extend the lifetime of the temporary variable
  const RRefId& rrefId = RRefId(
      t[RREFID_ON_IDX].cast<worker_id_t>(),
      t[RREFID_ID_IDX].cast<local_id_t>());
  const RRefId& forkId = RRefId(
      t[FORKID_ON_IDX].cast<worker_id_t>(),
      t[FORKID_ID_IDX].cast<local_id_t>());
  worker_id_t parent = t[PARENT_IDX].cast<worker_id_t>();

  return RRefForkData(ownerId, rrefId, forkId, parent);
}

//////////////////////////////  RRef  /////////////////////////////////////

RRef::RRef(worker_id_t ownerId, const RRefId& rrefId, const TypePtr& type)
    : ownerId_(ownerId), rrefId_(rrefId), type_(type) {}

RRefForkData RRef::fork() const {
  auto& ctx = RRefContext::getInstance();
  return RRefForkData(
      ownerId_, rrefId_, ctx.genGloballyUniqueId(), ctx.getWorkerId());
}

//////////////////////////  UserRRef  /////////////////////////////////////

UserRRef::UserRRef(
    worker_id_t ownerId,
    const RRefId& rrefId,
    const ForkId& forkId,
    const TypePtr& type)
    : RRef(ownerId, rrefId, type), forkId_(forkId) {
  // Do nothing,
  // (1) If this UserRRef is a fork of an existing RRef, RRefContext will send
  //     a RREF_FORK_REQUEST message to the owner.
  // (2) If this the creator UserRRef, ScriptRemoteCall or PythonRemoteCall will
  //     properly notify the owner.
}

UserRRef::~UserRRef() {
  try {
    RRefContext::getInstance().delUser(ownerId_, rrefId_, forkId_);
  } catch (const std::exception& ex) {
    LOG(ERROR) << "Error occurred when deleting UserRRef instance, "
               << "RRefId = " << rrefId_ << ", ForkId = " << forkId_ << " : "
               << ex.what();
  } catch (...) {
    LOG(ERROR) << "Error occurred when deleting UserRRef instance, "
               << "RRefId = " << rrefId_ << ", ForkId = " << forkId_ << " : "
               << "unknown error";
  }
}

const ForkId& UserRRef::forkId() const {
  return forkId_;
}

IValue UserRRef::toHere() {
  auto agent = RpcAgent::getDefaultRpcAgent();

  // ScriptRRefFetchCall message always carries autograd context id even if
  // the message itself does not contain any tensor, because the response would
  // potentially contain tensors.
  Message msgToSend;

<<<<<<< HEAD
  if (isPyObj()) {
    msgToSend = PythonRRefFetchCall(ownerId_, rrefId()).toMessage();
  } else {
    msgToSend = ScriptRRefFetchCall(ownerId_, rrefId()).toMessage();
  }
=======
  const Message& message = futureResponse->wait();
  auto response = deserializeResponse(message);
  auto& rfr = unwrapAutogradMessage<ScriptRRefFetchRet>(message, response);
  return rfr.values().front();
}

template <>
py::object UserRRef<py::object>::toHere() {
  auto agent = RpcAgent::getDefaultRpcAgent();
>>>>>>> 95e3bb6a

  auto futureResponse = autograd::sendMessageWithAutograd(
      *agent,
      agent->getWorkerInfo(ownerId_),
      std::move(msgToSend),
      true /* forceGradRecording */);

  const Message& message = futureResponse->wait();
  auto response = deserializeResponse(message);
  auto& rfr = unwrapAutogradMessage<ScriptRRefFetchRet>(message, response);
  if (isPyObj()) {
    return jit::toIValue(PythonRpcHandler::getInstance().deserialize(
           SerializedPyObj::fromIValues(rfr.values())), PyObjectType::get());
  } else {
    return rfr.values().front();
  }
}

//////////////////////////  OwnerRRef  /////////////////////////////////////

<<<<<<< HEAD
const IValue& OwnerRRef::getValue() const {
  // TODO: use callback to make this non-blocking
=======
template <typename T>
const T& OwnerRRef<T>::getValue() const {
>>>>>>> 95e3bb6a
  std::unique_lock<std::mutex> lock(mutex_);
  valueCV_.wait(lock, [this] { return value_.has_value(); });
  return value_.value();
}

<<<<<<< HEAD
void OwnerRRef::setValue(IValue&& value) {
  {
    std::lock_guard<std::mutex> lock(mutex_);
    value_ = std::move(value);
=======
template <typename T>
bool OwnerRRef<T>::hasValue() const {
  std::lock_guard<std::mutex> lock(mutex_);
  return value_.has_value();
}

template <typename T>
std::shared_ptr<FutureMessage> OwnerRRef<T>::getFuture() {
  std::unique_lock<std::mutex> lock(mutex_);
  if (future_.get()) {
    return future_;
  }
  future_ = std::make_shared<FutureMessage>();
  std::shared_ptr<FutureMessage> ret = future_;
  if (value_.has_value()) {
    lock.unlock();
    ret->markCompleted(Message());
>>>>>>> 95e3bb6a
  }
  return ret;
}

template <typename T>
void OwnerRRef<T>::setValue(T&& value) {
  std::unique_lock<std::mutex> lock(mutex_);
  value_ = std::move(value);
  std::shared_ptr<FutureMessage> future;
  future.swap(future_);
  lock.unlock();
  valueCV_.notify_all();
  if (future.get() && !future->completed()) {
    future->markCompleted(Message());
  }
}

} // namespace rpc
} // namespace distributed
} // namespace torch<|MERGE_RESOLUTION|>--- conflicted
+++ resolved
@@ -20,9 +20,10 @@
 constexpr int FORKID_ON_IDX = 3; // index of ForkId.createdOn_ in the tuple
 constexpr int FORKID_ID_IDX = 4; // index of ForkId.localId_ in the tuple
 constexpr int PARENT_IDX = 5; // index of parent in the tuple
+constexpr int TYPE_IDX = 6; // index of parent in the tuple
 
 // NB: if more fields are added, make sure this field is also bumped
-constexpr int RFD_TUPLE_SIZE = 6; // number of RRefForkData fields in py::tuple
+constexpr int RFD_TUPLE_SIZE = 7; // number of RRefForkData fields in py::tuple
 
 template <typename T>
 T& unwrapAutogradMessage(
@@ -54,8 +55,9 @@
     worker_id_t ownerId,
     const RRefId& rrefId,
     const ForkId& forkId,
-    worker_id_t parent)
-    : ownerId_(ownerId), rrefId_(rrefId), forkId_(forkId), parent_(parent) {}
+    worker_id_t parent,
+    const std::string& type_str)
+    : ownerId_(ownerId), rrefId_(rrefId), forkId_(forkId), parent_(parent), type_str_(type_str) {}
 
 py::tuple RRefForkData::toPyTuple() const {
   return py::make_tuple(
@@ -64,7 +66,8 @@
       rrefId_.localId_,
       forkId_.createdOn_,
       forkId_.localId_,
-      parent_);
+      parent_,
+      type_str_);
 }
 
 RRefForkData RRefForkData::fromPyTuple(const py::tuple& t) {
@@ -79,9 +82,11 @@
   const RRefId& forkId = RRefId(
       t[FORKID_ON_IDX].cast<worker_id_t>(),
       t[FORKID_ID_IDX].cast<local_id_t>());
+
   worker_id_t parent = t[PARENT_IDX].cast<worker_id_t>();
-
-  return RRefForkData(ownerId, rrefId, forkId, parent);
+  const std::string& typeStr = t[TYPE_IDX].cast<std::string>();
+
+  return RRefForkData(ownerId, rrefId, forkId, parent, typeStr);
 }
 
 //////////////////////////////  RRef  /////////////////////////////////////
@@ -92,7 +97,7 @@
 RRefForkData RRef::fork() const {
   auto& ctx = RRefContext::getInstance();
   return RRefForkData(
-      ownerId_, rrefId_, ctx.genGloballyUniqueId(), ctx.getWorkerId());
+      ownerId_, rrefId_, ctx.genGloballyUniqueId(), ctx.getWorkerId(), type_->str());
 }
 
 //////////////////////////  UserRRef  /////////////////////////////////////
@@ -136,23 +141,13 @@
   // potentially contain tensors.
   Message msgToSend;
 
-<<<<<<< HEAD
   if (isPyObj()) {
+    std::cout<<"pyobject to here?>?" << type()->str() << std::endl;
     msgToSend = PythonRRefFetchCall(ownerId_, rrefId()).toMessage();
   } else {
+    std::cout<<"ivalue to here" << std::endl;
     msgToSend = ScriptRRefFetchCall(ownerId_, rrefId()).toMessage();
   }
-=======
-  const Message& message = futureResponse->wait();
-  auto response = deserializeResponse(message);
-  auto& rfr = unwrapAutogradMessage<ScriptRRefFetchRet>(message, response);
-  return rfr.values().front();
-}
-
-template <>
-py::object UserRRef<py::object>::toHere() {
-  auto agent = RpcAgent::getDefaultRpcAgent();
->>>>>>> 95e3bb6a
 
   auto futureResponse = autograd::sendMessageWithAutograd(
       *agent,
@@ -173,32 +168,18 @@
 
 //////////////////////////  OwnerRRef  /////////////////////////////////////
 
-<<<<<<< HEAD
 const IValue& OwnerRRef::getValue() const {
-  // TODO: use callback to make this non-blocking
-=======
-template <typename T>
-const T& OwnerRRef<T>::getValue() const {
->>>>>>> 95e3bb6a
   std::unique_lock<std::mutex> lock(mutex_);
   valueCV_.wait(lock, [this] { return value_.has_value(); });
   return value_.value();
 }
 
-<<<<<<< HEAD
-void OwnerRRef::setValue(IValue&& value) {
-  {
-    std::lock_guard<std::mutex> lock(mutex_);
-    value_ = std::move(value);
-=======
-template <typename T>
-bool OwnerRRef<T>::hasValue() const {
+bool OwnerRRef::hasValue() const {
   std::lock_guard<std::mutex> lock(mutex_);
   return value_.has_value();
 }
 
-template <typename T>
-std::shared_ptr<FutureMessage> OwnerRRef<T>::getFuture() {
+std::shared_ptr<FutureMessage> OwnerRRef::getFuture() {
   std::unique_lock<std::mutex> lock(mutex_);
   if (future_.get()) {
     return future_;
@@ -208,13 +189,11 @@
   if (value_.has_value()) {
     lock.unlock();
     ret->markCompleted(Message());
->>>>>>> 95e3bb6a
   }
   return ret;
 }
 
-template <typename T>
-void OwnerRRef<T>::setValue(T&& value) {
+void OwnerRRef::setValue(IValue&& value) {
   std::unique_lock<std::mutex> lock(mutex_);
   value_ = std::move(value);
   std::shared_ptr<FutureMessage> future;

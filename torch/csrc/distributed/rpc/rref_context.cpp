#include <torch/csrc/distributed/rpc/rref_context.h>
#include <torch/csrc/distributed/rpc/rref_proto.h>

#include <sstream>

namespace torch {
namespace distributed {
namespace rpc {

RRefContext& RRefContext::getInstance() {
  // Leaky singleton to avoid module destructor races.
  static RRefContext* context = new RRefContext(RpcAgent::getDefaultRpcAgent());
  return *context;
}

void RRefContext::destroyInstance(bool ignoreRRefLeak) {
  auto& ctx = RRefContext::getInstance();
  {
    std::lock_guard<std::mutex> lock(ctx.destroyedMutex_);
    ctx.destroyed_ = true;
  }
  ctx.checkRRefLeaks(ignoreRRefLeak);
}

void RRefContext::handleException(
    const c10::optional<utils::FutureError>& futErr) {
  if (futErr) {
    // TODO: allow users to register an error handler and call it here.
    VLOG(1) << "Got exception: " << (*futErr).what();
    throw std::runtime_error((*futErr).what());
  }
}

RRefContext::RRefContext(std::shared_ptr<RpcAgent> agent)
    : agent_(std::move(agent)), destroyed_(false) {}

RRefContext::~RRefContext() {
  if (!owners_.empty()) {
    pybind11::gil_scoped_acquire ag;
    owners_.clear();
  }
}

std::unordered_map<std::string, std::string> RRefContext::getDebugInfo() {
  std::unordered_map<std::string, std::string> info;
  std::lock_guard<std::mutex> lock(mutex_);
  info["num_owner_rrefs"] = c10::to_string(owners_.size());
  return info;
}

void RRefContext::checkRRefLeaks(bool ignoreRRefLeak) {
  if (!forks_.empty()) {
    std::stringstream ss;
    for (auto& entry : forks_) {
      const RRefId& rrefId = entry.first;
      for (const auto& forkId : entry.second) {
        ss << "Leaking RRef " << rrefId << " with fork Id " << forkId
           << std::endl;
      }
    }

    if (ignoreRRefLeak) {
      LOG(WARNING)
          << "Detected RRef Leaks during shutdown. This usually "
          << "occurs when the application code still holds references to RRef "
          << "instances when calling shutdown(). If the program has "
          << "completed correctly and the process is exiting, it is OK to "
          << "ignore these leaks. However, if you program will keep running "
          << "after this, these leaks could result in memory leaks on RRef "
          << "owners. Please make sure all RRefs are out of scope and Python "
          << "GC has deleted them before calling shutdown(): \n"
          << ss.str();
    } else {
      TORCH_CHECK(false, ss.str());
    }
  }
}

std::shared_ptr<UserRRef> RRefContext::createUserRRef(worker_id_t ownerId, const TypePtr& type) {
  TORCH_CHECK(ownerId != getWorkerId(), "Cannot create UserRRef on owner.");
  // Explicitly creating rrefId before forkId to make sure the order is
  // deterministic, as the argument evaluation order is system and compiler
  // dependent.
  const auto rrefId = genGloballyUniqueId();
  const auto forkId = genGloballyUniqueId();
  return createUserRRef(ownerId, rrefId, forkId, type);
}

std::shared_ptr<UserRRef> RRefContext::createUserRRef(
    worker_id_t ownerId,
    const RRefId& rrefId,
    const ForkId& forkId,
    const TypePtr& type) {
  TORCH_CHECK(ownerId != getWorkerId(), "RRef owner cannot create user RRef.");
  // RRefContext does not track user RRefs, it will be destructed when there
  // is no shared_ptrs pointing to it.
  //
  // NB: cannot use make_shared here as the constructor of UserRRef is private.
  // NB: This UserRRef has not been confirmed by the owner yet. This function's
  // call site is responsible for adding this UserRRef to pendingUsers_.
  // Currently, there are two call sites.
  // (1) The creator user in python_functions.cpp
  // (2) The callee user in RRefContext::notifyOwnerAndParentOfFork.
  //
  // The reason for not adding the pending user here is to put addPendingUser()
  // close to where the RPC occurs, and it is more clear to pair it with
  // deletePendingUser() in the response callback at the call site.
  return std::shared_ptr<UserRRef>(new UserRRef(ownerId, rrefId, forkId, type));
}

void RRefContext::delUser(
    const worker_id_t owner,
    const RRefId& rrefId,
    const ForkId& forkId) {
  std::lock_guard<std::mutex> lock(destroyedMutex_);
  if (!destroyed_) {
    auto fm = agent_->send(
        agent_->getWorkerInfo(owner),
        RRefUserDelete(rrefId, forkId).toMessage());

    fm->addCallback([](const Message& /* unused */,
                       const c10::optional<utils::FutureError>& futErr) {
      RRefContext::handleException(futErr);
    });
  }
}

std::shared_ptr<RRefBase> RRefContext::getOrCreateRRef(
    const RRefForkData& rfd,
    c10::optional<TypePtr> type) {
  auto& ownerId = rfd.ownerId_;
  auto& rrefId = rfd.rrefId_;
  auto& forkId = rfd.forkId_;
  if (ownerId == getWorkerId()) {
    return getOwnerRRef(rrefId);
  } else {
    TORCH_INTERNAL_ASSERT(type.has_value());
    return createUserRRef(ownerId, rrefId, forkId, type.value());
  }
}

std::shared_ptr<OwnerRRef> RRefContext::getOrCreateOwnerRRef(
    const RRefId& rrefId,
    c10::optional<TypePtr> type) {
  std::lock_guard<std::mutex> lock(mutex_);
  const auto iter = owners_.find(rrefId);
  if (iter == owners_.end()) {
    // Scenario (1) the first time this owner knows about this RRef
    //
    // NB: cannot use make_shared here as the constructor of OwnerRRef is
    // private.
    TORCH_INTERNAL_ASSERT(type.has_value());
    auto rref =
        std::shared_ptr<OwnerRRef>(new OwnerRRef(getWorkerId(), rrefId, type.value()));
    owners_[rref->rrefId()] = rref;
    ownerCV_.notify_all();
    return rref;
  } else {
    // Scenario (2) retrieving an existing RRef
    return std::static_pointer_cast<OwnerRRef>(iter->second);
  }
}

std::shared_ptr<OwnerRRef> RRefContext::createOwnerRRef(const TypePtr& type) {
  // Don't add this OnwerRRef to the owners_ map yet, otherwise
  // it will never be removed from there. Instead, only add it to the
  // map in prepareChildFork, in case this local RRef is being passed
  // to another worker.
  return std::shared_ptr<OwnerRRef>(
      new OwnerRRef(getWorkerId(), genGloballyUniqueId(), type));
}

<<<<<<< HEAD
RRefForkData RRefContext::prepareChildFork(const std::shared_ptr<RRefBase>& rref) {
=======
std::shared_ptr<OwnerRRef> RRefContext::getOwnerRRef(const RRefId& rrefId) {
  std::unique_lock<std::mutex> lock(mutex_);
  const auto iter = owners_.find(rrefId);
  if (iter == owners_.end()) {
    // Scenario (1) RRef is used before it is created
    ownerCV_.wait(lock, [&] { return owners_.find(rrefId) != owners_.end(); });
    return std::static_pointer_cast<OwnerRRef>(owners_[rrefId]);
  } else {
    // Scenario (2) retrieving an existing RRef
    return std::static_pointer_cast<OwnerRRef>(iter->second);
  }
}

RRefForkData RRefContext::prepareChildFork(const std::shared_ptr<RRef>& rref) {
>>>>>>> 9732c67e
  auto rfd = rref->fork();
  if (rref->isOwner()) {
    // Note [Early Fork Registration]
    // ~~~~~~~~~~~~~~~~~~~~~~~~~~~~~~
    // If the parent (caller) is the owner, directly register the fork, instead
    // of waiting for another RREF_FORK_REQUEST or RREF_CHILD_ACCEPT message. An
    // Alternative is adding the fork when the callee user ACKs. However, before
    // that, the owner still have to adds the OwnerRRef into some map to keep it
    // alive (e.g., in pendingChildren_). Hence, adding the fork here or in the
    // ACK does not making any difference but only add complexity.
    // TODO: When adding failure retries and timeout, this fork needs to be
    // deleted if the owner does not receive the ACK within the timeout.
    addForkOfOwner(rfd.rrefId_, rfd.forkId_);
    // ensure that this RRef is in the owners_ list to keep it alive.
    // this is needed for OwnerRRefs that were created locally.
    {
      std::lock_guard<std::mutex> lock(mutex_);
      owners_[rref->rrefId()] = rref;
    }
  } else {
    // Note [Useful Phantom Fork ID for User to Owner Call]
    // ~~~~~~~~~~~~~~~~~~~~~~~~~~~~~~
    // If the callee of dist.remote or dist.rpc is the owner of this RRef, the
    // callee will not create a fork using this rfd.forkId_, because the owner
    // will only keep one `OwnerRRef` instance and will not create any
    // `UserRRef` instances. However, this rfd.forkId_ is still necessary, as
    // the caller user needs to keep this `UserRRef` alive until it gets the
    // ACK from the callee owner. Otherwise, the delete message could arrive
    // at the owner before this dist.rpc or dist.remote call, which could
    // potentially trigger the `OwnerRRef` to be deleted before running the
    // user code.
    addPendingChild(rfd.forkId_, rref);
  }
  return rfd;
}

void RRefContext::notifyOwnerAndParentOfFork(
    const ForkId& forkId,
    worker_id_t parent,
    const std::shared_ptr<RRefBase>& rref) {
  if (parent == rref->owner()) {
    if (parent == agent_->getWorkerInfo().id_) {
      // Owner sending RRef to self, remove the forkId as it was added during
      // pickling
      delForkOfOwner(rref->rrefId(), forkId);
    } else {
      // If the parent is the owner, this fork has already been added into the
      // forks_ map when the owner sends the message to the callee user. Hence,
      // it is not necessary to send another RREF_CHILD_ACCEPT or
      // RREF_FORK_REQUEST back to the owner. See Note [Early Fork
      // Registration].
    }
    return;
  }

  if (rref->isOwner()) {
    // See Note [Useful Phantom Fork ID for User to Owner Call]
    // In this case, the owner is the caller, and it does not add the fork id
    // into forks_. Because, there will be no real `UserRRef` associated with
    // this fork ID.
    auto fm = agent_->send(
        agent_->getWorkerInfo(parent), RRefChildAccept(forkId).toMessage());
    fm->addCallback([](const Message& /* unused */,
                       const c10::optional<utils::FutureError>& futErr) {
      handleException(futErr);
    });
  } else {
    auto fm = agent_->send(
        agent_->getWorkerInfo(rref->owner()),
        RRefForkRequest(rref->rrefId(), forkId).toMessage());

    addPendingUser(forkId, rref);
    fm->addCallback([this, forkId, parent](
                        const Message& /* unused */,
                        const c10::optional<utils::FutureError>& futErr) {
      handleException(futErr);
      this->finishForkRequest(forkId, parent);
    });
  }
}

void RRefContext::addPendingChild(
    const ForkId& forkId,
    const std::shared_ptr<RRefBase>& rref) {
  // see Note [Early Fork Registration]
  // If the parent is the owner, it should directly add the child UserRRef as a
  // fork.
  TORCH_INTERNAL_ASSERT(
      !rref->isOwner(), "OwnerRRef should not have a pending child.");
  std::lock_guard<std::mutex> lock(mutex_);
  TORCH_INTERNAL_ASSERT(
      pendingChildren_.find(forkId) == pendingChildren_.end(),
      "Inconsistent states: attempt to add the same child fork twice.");
  pendingChildren_[forkId] = rref;
}

void RRefContext::delPendingChild(const ForkId& forkId) {
  std::lock_guard<std::mutex> lock(mutex_);
  auto iter = pendingChildren_.find(forkId);
  TORCH_INTERNAL_ASSERT(
      iter != pendingChildren_.end(),
      "Inconsistent states: attempt to delete a non-exist child fork.");
  pendingChildren_.erase(iter);
}

void RRefContext::addPendingUser(
    const ForkId& forkId,
    const std::shared_ptr<RRefBase>& rref) {
  TORCH_INTERNAL_ASSERT(
      !rref->isOwner(), "Attempt to add an OwnerRRef as a pending User.");
  std::lock_guard<std::mutex> lock(mutex_);
  TORCH_INTERNAL_ASSERT(
      pendingUsers_.find(forkId) == pendingUsers_.end(),
      "Inconsistent states: attempt to add the same UserRRef twice.");
  pendingUsers_[forkId] = rref;
}

void RRefContext::delPendingUser(const ForkId& forkId) {
  std::lock_guard<std::mutex> lock(mutex_);
  auto iter = pendingUsers_.find(forkId);
  TORCH_INTERNAL_ASSERT(
      iter != pendingUsers_.end(),
      "Inconsistent states: attempt to delete a non-exist UserRRef.");
  pendingUsers_.erase(iter);
}

void RRefContext::finishForkRequest(const ForkId& forkId, worker_id_t parent) {
  delPendingUser(forkId);
  auto fm = agent_->send(
      agent_->getWorkerInfo(parent), RRefChildAccept(forkId).toMessage());

  fm->addCallback([](const Message& /* unused */,
                     const c10::optional<utils::FutureError>& futErr) {
    handleException(futErr);
  });
}

void RRefContext::addSelfAsFork(std::shared_ptr<OwnerRRef>& rref) {
  std::lock_guard<std::mutex> lock(mutex_);
  const auto& rrefId = rref->rrefId();
  owners_[rrefId] = rref;
  auto& rrefForks = forks_[rrefId];
  TORCH_INTERNAL_ASSERT(
      rrefForks.find(rrefId) == rrefForks.end(),
      "Attempt to add self as fork twice ",
      rrefId);
  rrefForks.insert(rrefId);
}

void RRefContext::addForkOfOwner(const RRefId& rrefId, const ForkId& forkId) {
  std::lock_guard<std::mutex> lock(mutex_);
  auto& rrefForks = forks_[rrefId];
  TORCH_INTERNAL_ASSERT(
      rrefForks.find(forkId) == rrefForks.end(),
      "Got fork notification twice on the same RRef ",
      forkId);
  rrefForks.insert(forkId);
}

void RRefContext::delForkOfOwner(const RRefId& rrefId, const ForkId& forkId) {
  std::shared_ptr<RRefBase> deletedRRef = nullptr;
  {
    std::lock_guard<std::mutex> lock(mutex_);
    auto rrefIter = forks_.find(rrefId);
    TORCH_INTERNAL_ASSERT(
        rrefIter != forks_.end(),
        "Inconsistent states, deleting a fork before the owner knows it.");
    auto& rrefForks = rrefIter->second;
    auto forkIter = rrefForks.find(forkId);
    TORCH_INTERNAL_ASSERT(
        forkIter != rrefForks.end(),
        "Attempt to delete a non-exist fork ",
        forkId);

    rrefForks.erase(forkId);

    if (rrefForks.empty()) {
      auto ownerIter = owners_.find(rrefId);
      if (ownerIter != owners_.end()) {
        deletedRRef = ownerIter->second;
        owners_.erase(ownerIter);
      }
      forks_.erase(rrefIter);
    }
  }
  if (deletedRRef && deletedRRef->isPyObj()) {
    pybind11::gil_scoped_acquire ag;
    deletedRRef.reset();
  }
}

} // namespace rpc
} // namespace distributed
} // namespace torch<|MERGE_RESOLUTION|>--- conflicted
+++ resolved
@@ -170,9 +170,6 @@
       new OwnerRRef(getWorkerId(), genGloballyUniqueId(), type));
 }
 
-<<<<<<< HEAD
-RRefForkData RRefContext::prepareChildFork(const std::shared_ptr<RRefBase>& rref) {
-=======
 std::shared_ptr<OwnerRRef> RRefContext::getOwnerRRef(const RRefId& rrefId) {
   std::unique_lock<std::mutex> lock(mutex_);
   const auto iter = owners_.find(rrefId);
@@ -186,8 +183,7 @@
   }
 }
 
-RRefForkData RRefContext::prepareChildFork(const std::shared_ptr<RRef>& rref) {
->>>>>>> 9732c67e
+RRefForkData RRefContext::prepareChildFork(const std::shared_ptr<RRefBase>& rref) {
   auto rfd = rref->fork();
   if (rref->isOwner()) {
     // Note [Early Fork Registration]

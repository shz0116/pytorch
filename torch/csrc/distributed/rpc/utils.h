--- conflicted
+++ resolved
@@ -35,8 +35,6 @@
 TORCH_API std::pair<std::vector<char>, std::vector<at::Tensor>> wireDeserialize(
     const void* data,
     size_t data_size);
-<<<<<<< HEAD
-=======
 
 // Some Tensors are effectively views of larger Tensors, where only a small
 // subset of the Storage data is referenced. This normally is good and avoids
@@ -46,7 +44,6 @@
 TORCH_API c10::List<at::Tensor> cloneSparseTensors(
     const std::vector<at::Tensor>& tensors);
 
->>>>>>> 183e17d5
 } // namespace rpc
 } // namespace distributed
 } // namespace torch
--- conflicted
+++ resolved
@@ -75,190 +75,4 @@
   }
 }
 
-<<<<<<< HEAD
-=======
-using FallbackBoxedFunction = void(const c10::FunctionSchema& schema, torch::jit::Stack*);
-
-// Assume T is decayed
-template <typename T>
-using not_ok_to_box =
-  c10::guts::disjunction<
-    c10::guts::negation<
-      c10::guts::disjunction<
-        std::is_constructible<IValue, T>,
-        // TensorOptions are not directly constructible into IValue,
-        // but torch::jit::push knows how to handle them
-        std::is_same<TensorOptions, T>
-      >>
-#ifdef BUILD_NAMEDTENSOR
-    ,
-    // some constructors are templated (and therefore pass
-    // is_constructible), but do not actually work with all
-    // template arguments, so we must blacklist them explicitly
-    // TODO: The correct fix is to sfinae based on is_constructible of T
-    std::is_same<optional<ArrayRef<Dimname>>, T>
-#endif
-  >;
-
-template <class Result, class... Args>
-using supports_boxed_fallback =
-  c10::guts::negation<c10::guts::disjunction<
-    std::is_lvalue_reference<Result>,
-    not_ok_to_box<Result>,
-    std::is_same<IntArrayRef, Result>,
-    not_ok_to_box<guts::decay_t<Args>>...
-  >>;
-
-// ATenOpTable stores the implementations for each backend, in addition to
-// an implementation for variables.
-class CAFFE2_API ATenOpTable {
- public:
-  ATenOpTable(std::string schema)
-    : schema_(std::move(schema)) {}
-
-  // NB: No universal forwarding
-  template<class Result, class... Args>
-  Result callUnboxed(Args... args) const;
-
- private:
-
-  void registerOp(TensorTypeId tid, void* fn) {
-    TORCH_CHECK(function_table_[static_cast<int64_t>(tid)] == nullptr,
-        "Attempting to register function for schema ", schema_,
-        " and tensor type ", toString(tid),
-        " but there is already a function registered");
-    function_table_[static_cast<int64_t>(tid)] = fn;
-  }
-
-  C10_NORETURN void reportError(TensorTypeId tid) const;
-
-  const FunctionSchema& function_schema() const {
-    std::lock_guard<std::mutex> lock(mutex_);
-    if (!parsed_schema_.has_value()) {
-      parsed_schema_ = torch::jit::parseSchema(schema_);
-    }
-    return *parsed_schema_;
-  }
-
-  friend class ATenDispatch;
-
-  std::string schema_;
-  mutable c10::optional<c10::FunctionSchema> parsed_schema_ = c10::nullopt;
-  mutable std::mutex mutex_;
-  void* function_table_[static_cast<int64_t>(TensorTypeId::NumTensorIds)] = {nullptr};
-};
-
-class CAFFE2_API ATenDispatch {
- public:
-  template<class FuncType>
-  ATenDispatch& registerOp(TensorTypeId id, const char* schema, FuncType* fn) {
-    std::lock_guard<std::mutex> lock(mutex_);
-    if (op_tables_.find(schema) == op_tables_.end()) {
-      op_tables_.insert(std::make_pair(schema, c10::guts::make_unique<ATenOpTable>(schema)));
-    }
-    op_tables_.at(schema)->registerOp(id, reinterpret_cast<void*>(fn));
-    return *this;
-  }
-
-  ATenDispatch& registerFallbackBoxedOp(TensorTypeId id, FallbackBoxedFunction* fn) {
-    std::lock_guard<std::mutex> lock(mutex_);
-    boxed_fallback_table_[static_cast<size_t>(id)] = fn;
-    return *this;
-  }
-
-  const ATenOpTable* getOpTable(const char* schema) const {
-    auto iter = op_tables_.find(schema);
-    TORCH_CHECK(iter != op_tables_.end(),
-        "No functions are registered for schema ", schema);
-    return iter->second.get();
-  }
-
-  FallbackBoxedFunction* getFallbackBoxedOp(TensorTypeId tid) const {
-    return boxed_fallback_table_[static_cast<size_t>(tid)];
-  }
-
- private:
-  std::unordered_map<std::string, std::unique_ptr<ATenOpTable>> op_tables_;
-  FallbackBoxedFunction* boxed_fallback_table_[static_cast<int64_t>(TensorTypeId::NumTensorIds)] = {nullptr};
-  std::mutex mutex_;
-};
-
-CAFFE2_API ATenDispatch& globalATenDispatch();
-
-template<class Result, class... Args>
-Result callBoxedFallback(const c10::FunctionSchema& schema, FallbackBoxedFunction* boxed_fallback_fn, Args&&... args,
-  // NB: enable_if must occur in function parameter, because MSVC
-  // doesn't like it when it's a template argument next to
-  // a parameter pack
-  typename c10::guts::enable_if_t<
-    !supports_boxed_fallback<Result, Args...>::value,
-    std::nullptr_t
-  > = nullptr) {
-  // This is dead because we test the SFINAE condition before calling
-  // boxed_fallback_fn.  A more functional way of writing this with
-  // optional<Result> return value works poorly when void is involved.
-  TORCH_INTERNAL_ASSERT(0);
-}
-
-template<
-  class Result, class... Args>
-Result callBoxedFallback(const c10::FunctionSchema& schema, FallbackBoxedFunction* boxed_fallback_fn, Args&&... args,
-  typename c10::guts::enable_if_t<
-    supports_boxed_fallback<Result, Args...>::value,
-    std::nullptr_t
-  > = nullptr) {
-  torch::jit::Stack stack;
-  torch::jit::push(stack, std::forward<Args>(args)...);
-  boxed_fallback_fn(schema, &stack);
-  TORCH_INTERNAL_ASSERT(stack.size() == 1);
-  return torch::jit::pop(stack).to<Result>();
-}
-
-// NB: No universal forwarding
-template<class Result, class... Args>
-Result ATenOpTable::callUnboxed(Args... args) const {
-  using FuncType = Result(Args...);
-  // NB: No universal forwarding (takes const& only)
-  TensorTypeSet ts = detail::multi_dispatch_tensor_type_set(args...);
-  TensorTypeId tid = impl::dispatchTypeId(ts);
-
-  // You might think we can eliminate the second branch by maintaining a
-  // bitmask of registered operator keys, so we don't select dispatch ids
-  // which don't have implementations here.  But the net effect is that if you
-  // get a Variable CPUTensor, if there is no variable registration, you'll
-  // fall back to the CPU implementation.  Is this what you want?  Unlikely...
-
-  auto* unboxed_fn = reinterpret_cast<FuncType*>(function_table_[static_cast<int64_t>(tid)]);
-  if (C10_LIKELY(unboxed_fn != nullptr)) {
-    return (*unboxed_fn)(std::forward<Args>(args)...);
-  }
-
-  // The supports_boxed_fallback condition test, and the SFINAE on
-  // callBoxedFallback, do the same thing.  But we perform this (compile-time)
-  // test twice so that we can take advantage of the fact that return
-  // func_returns_void() is OK.  If we eliminated this condition in exchange
-  // for having callBoxedFallback return an optional, we can't conveniently
-  // handle the Result=void case anymore.
-  //
-  // (The SFINAE in callBoxedFallback, of course, is necessary to
-  // prevent us from attempting to typecheck code that won't typecheck.)
-  auto* boxed_fallback_fn = globalATenDispatch().getFallbackBoxedOp(tid);
-  if (C10_UNLIKELY(boxed_fallback_fn)) {
-    if (supports_boxed_fallback<Result, Args...>::value) {
-      return callBoxedFallback<Result, Args...>(function_schema(), boxed_fallback_fn, std::forward<Args>(args)...);
-    } else {
-      TORCH_INTERNAL_ASSERT(0, schema_, " does not support boxed fallback, but boxed fallback for ", tid, " was available");
-    }
-  }
-
-  auto* unboxed_fallback_fn = reinterpret_cast<FuncType*>(function_table_[static_cast<int64_t>(TensorTypeId::UndefinedTensorId)]);
-  if (C10_LIKELY(unboxed_fallback_fn != nullptr)) {
-    return (*unboxed_fallback_fn)(std::forward<Args>(args)...);
-  }
-
-  reportError(tid);
-  TORCH_INTERNAL_ASSERT(0);
-}
-
->>>>>>> a56a0a3f
 } // namespace at